--- conflicted
+++ resolved
@@ -22,25 +22,17 @@
    ```
 
 
-<<<<<<< HEAD
 
 ## Creating Request Config Files
 
 
 
-=======
-Setup the emailing configuration and customize the email template in [emailing_config.py](./emailing_config.py).
-
-## Creating Request Config Files
-
-For each DMCA takedown request, create a JSON file containing the same data as the [DMCA takedown notice form](https://support.github.com/contact/dmca-takedown). See [example_request.json](./requests/example_request.json) for a template.
->>>>>>> 89d0cf5e
 
 ## Usage
 
-1. Update `config/emailing_config.py` with your email settings.
+1. Update [emailing_config.py](./config/emailing_config.py) with your email settings.
 
-2. For each DMCA takedown request, create a JSON file containing the same data as the DMCA takedown notice form (https://support.github.com/contact/dmca-takedown). See `requests/example_request.json` for a template.
+2. For each DMCA takedown request, create a JSON file containing the same data as the DMCA takedown notice form (https://support.github.com/contact/dmca-takedown). See [example_request.json](./requests/example_request.json) for a template.
 
 3. Process one or multiple requests:
 ```
